--- conflicted
+++ resolved
@@ -1,50 +1,5 @@
 [workspace]
 members = [
-<<<<<<< HEAD
-    "frame/base-fee",
-    "frame/dynamic-fee",
-    "frame/ethereum",
-    "frame/evm",
-    "frame/evm-chain-id",
-    "frame/hotfix-sufficients",
-    "frame/evm/precompile/sha3fips",
-    "frame/evm/precompile/simple",
-    "frame/evm/precompile/modexp",
-    "frame/evm/precompile/ed25519",
-    "frame/evm/precompile/bn128",
-    "frame/evm/precompile/blake2",
-    "frame/evm/precompile/bw6761",
-    "frame/evm/precompile/bls12377",
-    "frame/evm/precompile/dispatch",
-    "frame/evm/precompile/curve25519",
-    "client/consensus",
-    "client/rpc-core",
-    "client/rpc",
-    "client/db",
-    "client/storage",
-    "client/mapping-sync",
-    "client/bool-network/evm-tracing",
-    "client/bool-network/rpc-core/types",
-    "client/bool-network/rpc-core/trace",
-    "client/bool-network/rpc-core/debug",
-    "client/bool-network/rpc-core/txpool",
-    "client/bool-network/rpc/debug",
-    "client/bool-network/rpc/trace",
-    "client/bool-network/rpc/txpool",
-    "primitives/account",
-    "primitives/consensus",
-    "primitives/dynamic-fee",
-    "primitives/evm",
-    "primitives/rpc",
-    "primitives/self-contained",
-    "primitives/bool-network/ext",
-    "primitives/bool-network/rpc/evm-tracing-events",
-    "primitives/bool-network/rpc/debug",
-    "primitives/bool-network/rpc/txpool",
-    "runtime/evm-tracer",
-    "template/node",
-    "template/runtime",
-=======
 	"frame/base-fee",
 	"frame/dynamic-fee",
 	"frame/ethereum",
@@ -69,18 +24,30 @@
 	"client/db",
 	"client/storage",
 	"client/mapping-sync",
+	"client/bool-network/evm-tracing",
+	"client/bool-network/rpc-core/types",
+	"client/bool-network/rpc-core/trace",
+	"client/bool-network/rpc-core/debug",
+	"client/bool-network/rpc-core/txpool",
+	"client/bool-network/rpc/debug",
+	"client/bool-network/rpc/trace",
+	"client/bool-network/rpc/txpool",
 	"primitives/account",
 	"primitives/consensus",
 	"primitives/dynamic-fee",
 	"primitives/evm",
 	"primitives/rpc",
 	"primitives/self-contained",
+	"primitives/bool-network/ext",
+	"primitives/bool-network/rpc/evm-tracing-events",
+	"primitives/bool-network/rpc/debug",
+	"primitives/bool-network/rpc/txpool",
+	"runtime/evm-tracer",
 	"template/node",
 	"template/runtime",
 	"precompiles",
 	"precompiles/macro",
 	"precompiles/tests-external",
->>>>>>> 7c7cfcea
 ]
 resolver = "2"
 
@@ -95,24 +62,12 @@
 clap = { version = "4.4.12", features = ["derive", "deprecated"] }
 derive_more = "0.99"
 environmental = { version = "1.1.4", default-features = false }
-<<<<<<< HEAD
-ethereum = { version = "0.14.0", default-features = false, features = [
-    "with-codec",
-] }
-kvdb-rocksdb = "=0.18.0"
-ethereum-types = { version = "0.14.1", default-features = false }
-evm = { git = "https://github.com/rust-blockchain/evm", rev = "b7b82c7e1fc57b7449d6dfa6826600de37cc1e65", default-features = false }
-evm-gasometer = { git = "https://github.com/rust-blockchain/evm", rev = "b7b82c7e1fc57b7449d6dfa6826600de37cc1e65", default-features = false }
-evm-runtime = { git = "https://github.com/rust-blockchain/evm", rev = "b7b82c7e1fc57b7449d6dfa6826600de37cc1e65", default-features = false }
-futures = "0.3.28"
-hex = { version = "0.4.3", default-features = false, features = ["alloc"] }
-hex-literal = "0.4.1"
-impl-serde = { version = "0.4.0", default-features = false }
-jsonrpsee = "0.16.2"
-=======
 ethereum = { version = "0.15.0", default-features = false }
 ethereum-types = { version = "0.14.1", default-features = false }
 evm = { version = "0.41.1", default-features = false }
+evm-gasometer = { version = "0.41.0", default-features = false }
+evm-runtime = { version = "0.41.0", default-features = false }
+
 futures = "0.3.30"
 hash-db = { version = "0.16.0", default-features = false }
 hex = { version = "0.4.3", default-features = false, features = ["alloc"] }
@@ -121,100 +76,11 @@
 impl-trait-for-tuples = "0.2.1"
 jsonrpsee = "0.16.3"
 kvdb-rocksdb = "0.19.0"
->>>>>>> 7c7cfcea
 libsecp256k1 = { version = "0.7.1", default-features = false }
 log = { version = "0.4.20", default-features = false }
 num_enum = { version = "0.7.0", default-features = false }
 parity-db = "0.4.12"
 parking_lot = "0.12.1"
-<<<<<<< HEAD
-rlp = { version = "0.5", default-features = false }
-scale-codec = { package = "parity-scale-codec", version = "3.2.2", default-features = false, features = ["derive"] }
-scale-info = { version = "2.3.1", default-features = false, features = ["derive"] }
-serde = { version = "1.0.101", default-features = false, features = ["derive", "alloc"] }
-serde_json = "1.0"
-sha3 = "0.10"
-sqlx = { version = "0.7.0-alpha.3", default-features = false, features = ["macros"] }
-thiserror = "1.0"
-tokio = "1.13"
-tracing = "0.1.34"
-# Substrate Client
-sc-basic-authorship = { version = "0.10.0-dev", git = "https://github.com/boolnetwork/substrate", branch = "Bool_Polkadot_v0.9.42" }
-sc-block-builder = { version = "0.10.0-dev", git = "https://github.com/boolnetwork/substrate", branch = "Bool_Polkadot_v0.9.42" }
-sc-chain-spec = { version = "4.0.0-dev", git = "https://github.com/boolnetwork/substrate", branch = "Bool_Polkadot_v0.9.42" }
-sc-cli = { version = "0.10.0-dev", git = "https://github.com/boolnetwork/substrate", branch = "Bool_Polkadot_v0.9.42" }
-sc-client-api = { version = "4.0.0-dev", git = "https://github.com/boolnetwork/substrate", branch = "Bool_Polkadot_v0.9.42" }
-sc-client-db = { version = "0.10.0-dev", git = "https://github.com/boolnetwork/substrate", branch = "Bool_Polkadot_v0.9.42" }
-sc-consensus = { version = "0.10.0-dev", git = "https://github.com/boolnetwork/substrate", branch = "Bool_Polkadot_v0.9.42" }
-sc-consensus-aura = { version = "0.10.0-dev", git = "https://github.com/boolnetwork/substrate", branch = "Bool_Polkadot_v0.9.42" }
-sc-consensus-grandpa = { version = "0.10.0-dev", git = "https://github.com/boolnetwork/substrate", branch = "Bool_Polkadot_v0.9.42" }
-sc-consensus-manual-seal = { version = "0.10.0-dev", git = "https://github.com/boolnetwork/substrate", branch = "Bool_Polkadot_v0.9.42" }
-sc-executor = { version = "0.10.0-dev", git = "https://github.com/boolnetwork/substrate", branch = "Bool_Polkadot_v0.9.42" }
-sc-finality-grandpa = { version = "0.10.0-dev", git = "https://github.com/boolnetwork/substrate", branch = "Bool_Polkadot_v0.9.42" }
-sc-keystore = { version = "4.0.0-dev", git = "https://github.com/boolnetwork/substrate", branch = "Bool_Polkadot_v0.9.42" }
-sc-network = { version = "0.10.0-dev", git = "https://github.com/boolnetwork/substrate", branch = "Bool_Polkadot_v0.9.42" }
-sc-network-common = { version = "0.10.0-dev", git = "https://github.com/boolnetwork/substrate", branch = "Bool_Polkadot_v0.9.42" }
-sc-network-sync = { version = "0.10.0-dev", git = "https://github.com/boolnetwork/substrate", branch = "Bool_Polkadot_v0.9.42" }
-sc-rpc = { version = "4.0.0-dev", git = "https://github.com/boolnetwork/substrate", branch = "Bool_Polkadot_v0.9.42" }
-sc-rpc-api = { version = "0.10.0-dev", git = "https://github.com/boolnetwork/substrate", branch = "Bool_Polkadot_v0.9.42" }
-sc-service = { version = "0.10.0-dev", git = "https://github.com/boolnetwork/substrate", branch = "Bool_Polkadot_v0.9.42" }
-sc-telemetry = { version = "4.0.0-dev", git = "https://github.com/boolnetwork/substrate", branch = "Bool_Polkadot_v0.9.42" }
-sc-transaction-pool = { version = "4.0.0-dev", git = "https://github.com/boolnetwork/substrate", branch = "Bool_Polkadot_v0.9.42" }
-sc-transaction-pool-api = { version = "4.0.0-dev", git = "https://github.com/boolnetwork/substrate", branch = "Bool_Polkadot_v0.9.42" }
-sc-utils = { version = "4.0.0-dev", git = "https://github.com/boolnetwork/substrate", branch = "Bool_Polkadot_v0.9.42" }
-# Substrate Primitive
-sp-api = { version = "4.0.0-dev", git = "https://github.com/boolnetwork/substrate", branch = "Bool_Polkadot_v0.9.42", default-features = false }
-sp-block-builder = { version = "4.0.0-dev", git = "https://github.com/boolnetwork/substrate", branch = "Bool_Polkadot_v0.9.42", default-features = false }
-sp-blockchain = { version = "4.0.0-dev", git = "https://github.com/boolnetwork/substrate", branch = "Bool_Polkadot_v0.9.42" }
-sp-consensus = { version = "0.10.0-dev", git = "https://github.com/boolnetwork/substrate", branch = "Bool_Polkadot_v0.9.42" }
-sp-consensus-aura = { version = "0.10.0-dev", git = "https://github.com/boolnetwork/substrate", branch = "Bool_Polkadot_v0.9.42", default-features = false }
-sp-consensus-grandpa = { version = "4.0.0-dev", git = "https://github.com/boolnetwork/substrate", branch = "Bool_Polkadot_v0.9.42", default-features = false }
-sp-core = { version = "7.0.0", git = "https://github.com/boolnetwork/substrate", branch = "Bool_Polkadot_v0.9.42", default-features = false }
-sp-database = { version = "4.0.0-dev", git = "https://github.com/boolnetwork/substrate", branch = "Bool_Polkadot_v0.9.42" }
-sp-externalities = { version = "0.13.0", git = "https://github.com/boolnetwork/substrate", branch = "Bool_Polkadot_v0.9.42", default-features = false }
-sp-finality-grandpa = { version = "4.0.0-dev", git = "https://github.com/boolnetwork/substrate", branch = "Bool_Polkadot_v0.9.42", default-features = false }
-sp-inherents = { version = "4.0.0-dev", git = "https://github.com/boolnetwork/substrate", branch = "Bool_Polkadot_v0.9.42", default-features = false }
-sp-io = { version = "7.0.0", git = "https://github.com/boolnetwork/substrate", branch = "Bool_Polkadot_v0.9.42", default-features = false }
-sp-keyring = { version = "7.0.0", git = "https://github.com/boolnetwork/substrate", branch = "Bool_Polkadot_v0.9.42" }
-sp-offchain = { version = "4.0.0-dev", git = "https://github.com/boolnetwork/substrate", branch = "Bool_Polkadot_v0.9.42", default-features = false }
-sp-runtime = { version = "7.0.0", git = "https://github.com/boolnetwork/substrate", branch = "Bool_Polkadot_v0.9.42", default-features = false }
-sp-runtime-interface = { version = "7.0.0", git = "https://github.com/boolnetwork/substrate", branch = "Bool_Polkadot_v0.9.42", default-features = false }
-sp-session = { version = "4.0.0-dev", git = "https://github.com/boolnetwork/substrate", branch = "Bool_Polkadot_v0.9.42", default-features = false }
-sp-state-machine = { version = "0.13.0", git = "https://github.com/boolnetwork/substrate", branch = "Bool_Polkadot_v0.9.42", default-features = false }
-sp-std = { version = "5.0.0", git = "https://github.com/boolnetwork/substrate", branch = "Bool_Polkadot_v0.9.42", default-features = false }
-sp-storage = { version = "7.0.0", git = "https://github.com/boolnetwork/substrate", branch = "Bool_Polkadot_v0.9.42", default-features = false }
-sp-timestamp = { version = "4.0.0-dev", git = "https://github.com/boolnetwork/substrate", branch = "Bool_Polkadot_v0.9.42", default-features = false }
-sp-transaction-pool = { version = "4.0.0-dev", git = "https://github.com/boolnetwork/substrate", branch = "Bool_Polkadot_v0.9.42", default-features = false }
-sp-trie = { version = "7.0.0", git = "https://github.com/boolnetwork/substrate", branch = "Bool_Polkadot_v0.9.42", default-features = false }
-sp-version = { version = "5.0.0", git = "https://github.com/boolnetwork/substrate", branch = "Bool_Polkadot_v0.9.42", default-features = false }
-# Substrate FRAME
-frame-benchmarking = { version = "4.0.0-dev", git = "https://github.com/boolnetwork/substrate", branch = "Bool_Polkadot_v0.9.42", default-features = false }
-frame-executive = { version = "4.0.0-dev", git = "https://github.com/boolnetwork/substrate", branch = "Bool_Polkadot_v0.9.42", default-features = false }
-frame-support = { version = "4.0.0-dev", git = "https://github.com/boolnetwork/substrate", branch = "Bool_Polkadot_v0.9.42", default-features = false }
-frame-system = { version = "4.0.0-dev", git = "https://github.com/boolnetwork/substrate", branch = "Bool_Polkadot_v0.9.42", default-features = false }
-frame-system-benchmarking = { version = "4.0.0-dev", git = "https://github.com/boolnetwork/substrate", branch = "Bool_Polkadot_v0.9.42", default-features = false }
-frame-system-rpc-runtime-api = { version = "4.0.0-dev", git = "https://github.com/boolnetwork/substrate", branch = "Bool_Polkadot_v0.9.42", default-features = false }
-pallet-aura = { version = "4.0.0-dev", git = "https://github.com/boolnetwork/substrate", branch = "Bool_Polkadot_v0.9.42", default-features = false }
-pallet-balances = { version = "4.0.0-dev", git = "https://github.com/boolnetwork/substrate", branch = "Bool_Polkadot_v0.9.42", default-features = false }
-pallet-grandpa = { version = "4.0.0-dev", git = "https://github.com/boolnetwork/substrate", branch = "Bool_Polkadot_v0.9.42", default-features = false }
-pallet-sudo = { version = "4.0.0-dev", git = "https://github.com/boolnetwork/substrate", branch = "Bool_Polkadot_v0.9.42", default-features = false }
-pallet-timestamp = { version = "4.0.0-dev", git = "https://github.com/boolnetwork/substrate", branch = "Bool_Polkadot_v0.9.42", default-features = false }
-pallet-transaction-payment = { version = "4.0.0-dev", git = "https://github.com/boolnetwork/substrate", branch = "Bool_Polkadot_v0.9.42", default-features = false }
-pallet-transaction-payment-rpc = { version = "4.0.0-dev", git = "https://github.com/boolnetwork/substrate", branch = "Bool_Polkadot_v0.9.42" }
-pallet-transaction-payment-rpc-runtime-api = { version = "4.0.0-dev", git = "https://github.com/boolnetwork/substrate", branch = "Bool_Polkadot_v0.9.42", default-features = false }
-pallet-utility = { version = "4.0.0-dev", git = "https://github.com/boolnetwork/substrate", branch = "Bool_Polkadot_v0.9.42", default-features = false }
-parity-scale-codec = { version = "3.2.2", default-features = false, features = [
-    "derive",
-] }
-# Substrate Utility
-frame-benchmarking-cli = { version = "4.0.0-dev", git = "https://github.com/boolnetwork/substrate", branch = "Bool_Polkadot_v0.9.42" }
-prometheus-endpoint = { package = "substrate-prometheus-endpoint", version = "0.10.0-dev", git = "https://github.com/boolnetwork/substrate", branch = "Bool_Polkadot_v0.9.42" }
-substrate-build-script-utils = { version = "3.0.0", git = "https://github.com/boolnetwork/substrate", branch = "Bool_Polkadot_v0.9.42" }
-substrate-frame-rpc-system = { version = "4.0.0-dev", git = "https://github.com/boolnetwork/substrate", branch = "Bool_Polkadot_v0.9.42" }
-substrate-prometheus-endpoint = { git = "https://github.com/boolnetwork/substrate", branch = "Bool_Polkadot_v0.9.42" }
-substrate-test-runtime-client = { version = "2.0.0", git = "https://github.com/boolnetwork/substrate", branch = "Bool_Polkadot_v0.9.42" }
-substrate-wasm-builder = { version = "5.0.0-dev", git = "https://github.com/boolnetwork/substrate", branch = "Bool_Polkadot_v0.9.42" }
-=======
 rlp = { version = "0.5.2", default-features = false }
 scale-codec = { package = "parity-scale-codec", version = "3.6.4", default-features = false, features = ["derive"] }
 scale-info = { version = "2.10.0", default-features = false, features = ["derive"] }
@@ -224,84 +90,89 @@
 sqlx = { version = "0.7.3", default-features = false, features = ["macros"] }
 thiserror = "1.0"
 tokio = "1.35.1"
-
+sha3 = "0.10"
+tracing = "0.1.34"
+parity-scale-codec = { version = "3.2.2", default-features = false, features = [
+	"derive",
+] }
 # Substrate Client
-sc-basic-authorship = { git = "https://github.com/paritytech/polkadot-sdk", branch = "release-polkadot-v1.6.0" }
-sc-block-builder = { git = "https://github.com/paritytech/polkadot-sdk", branch = "release-polkadot-v1.6.0" }
-sc-chain-spec = { git = "https://github.com/paritytech/polkadot-sdk", branch = "release-polkadot-v1.6.0" }
-sc-cli = { git = "https://github.com/paritytech/polkadot-sdk", branch = "release-polkadot-v1.6.0", default-features = false }
-sc-client-api = { git = "https://github.com/paritytech/polkadot-sdk", branch = "release-polkadot-v1.6.0" }
-sc-client-db = { git = "https://github.com/paritytech/polkadot-sdk", branch = "release-polkadot-v1.6.0", default-features = false }
-sc-consensus = { git = "https://github.com/paritytech/polkadot-sdk", branch = "release-polkadot-v1.6.0" }
-sc-consensus-aura = { git = "https://github.com/paritytech/polkadot-sdk", branch = "release-polkadot-v1.6.0" }
-sc-consensus-grandpa = { git = "https://github.com/paritytech/polkadot-sdk", branch = "release-polkadot-v1.6.0" }
-sc-consensus-manual-seal = { git = "https://github.com/paritytech/polkadot-sdk", branch = "release-polkadot-v1.6.0" }
-sc-executor = { git = "https://github.com/paritytech/polkadot-sdk", branch = "release-polkadot-v1.6.0" }
-sc-keystore = { git = "https://github.com/paritytech/polkadot-sdk", branch = "release-polkadot-v1.6.0" }
-sc-network = { git = "https://github.com/paritytech/polkadot-sdk", branch = "release-polkadot-v1.6.0" }
-sc-network-common = { git = "https://github.com/paritytech/polkadot-sdk", branch = "release-polkadot-v1.6.0" }
-sc-network-sync = { git = "https://github.com/paritytech/polkadot-sdk", branch = "release-polkadot-v1.6.0" }
-sc-offchain = { git = "https://github.com/paritytech/polkadot-sdk", branch = "release-polkadot-v1.6.0" }
-sc-rpc = { git = "https://github.com/paritytech/polkadot-sdk", branch = "release-polkadot-v1.6.0" }
-sc-rpc-api = { git = "https://github.com/paritytech/polkadot-sdk", branch = "release-polkadot-v1.6.0" }
-sc-service = { git = "https://github.com/paritytech/polkadot-sdk", branch = "release-polkadot-v1.6.0", default-features = false }
-sc-telemetry = { git = "https://github.com/paritytech/polkadot-sdk", branch = "release-polkadot-v1.6.0" }
-sc-transaction-pool = { git = "https://github.com/paritytech/polkadot-sdk", branch = "release-polkadot-v1.6.0" }
-sc-transaction-pool-api = { git = "https://github.com/paritytech/polkadot-sdk", branch = "release-polkadot-v1.6.0" }
-sc-utils = { git = "https://github.com/paritytech/polkadot-sdk", branch = "release-polkadot-v1.6.0" }
+sc-basic-authorship = { git = "https://github.com/boolnetwork/polkadot-sdk", branch = "Bool_Polkadot" }
+sc-block-builder = { git = "https://github.com/boolnetwork/polkadot-sdk", branch = "Bool_Polkadot" }
+sc-chain-spec = { git = "https://github.com/boolnetwork/polkadot-sdk", branch = "Bool_Polkadot" }
+sc-cli = { git = "https://github.com/boolnetwork/polkadot-sdk", branch = "Bool_Polkadot", default-features = false }
+sc-client-api = { git = "https://github.com/boolnetwork/polkadot-sdk", branch = "Bool_Polkadot" }
+sc-client-db = { git = "https://github.com/boolnetwork/polkadot-sdk", branch = "Bool_Polkadot", default-features = false }
+sc-consensus = { git = "https://github.com/boolnetwork/polkadot-sdk", branch = "Bool_Polkadot" }
+sc-consensus-aura = { git = "https://github.com/boolnetwork/polkadot-sdk", branch = "Bool_Polkadot" }
+sc-consensus-grandpa = { git = "https://github.com/boolnetwork/polkadot-sdk", branch = "Bool_Polkadot" }
+sc-consensus-manual-seal = { git = "https://github.com/boolnetwork/polkadot-sdk", branch = "Bool_Polkadot" }
+sc-executor = { git = "https://github.com/boolnetwork/polkadot-sdk", branch = "Bool_Polkadot" }
+sc-keystore = { git = "https://github.com/boolnetwork/polkadot-sdk", branch = "Bool_Polkadot" }
+sc-network = { git = "https://github.com/boolnetwork/polkadot-sdk", branch = "Bool_Polkadot" }
+sc-network-common = { git = "https://github.com/boolnetwork/polkadot-sdk", branch = "Bool_Polkadot" }
+sc-network-sync = { git = "https://github.com/boolnetwork/polkadot-sdk", branch = "Bool_Polkadot" }
+sc-offchain = { git = "https://github.com/boolnetwork/polkadot-sdk", branch = "Bool_Polkadot" }
+sc-rpc = { git = "https://github.com/boolnetwork/polkadot-sdk", branch = "Bool_Polkadot" }
+sc-rpc-api = { git = "https://github.com/boolnetwork/polkadot-sdk", branch = "Bool_Polkadot" }
+sc-service = { git = "https://github.com/boolnetwork/polkadot-sdk", branch = "Bool_Polkadot", default-features = false }
+sc-telemetry = { git = "https://github.com/boolnetwork/polkadot-sdk", branch = "Bool_Polkadot" }
+sc-transaction-pool = { git = "https://github.com/boolnetwork/polkadot-sdk", branch = "Bool_Polkadot" }
+sc-transaction-pool-api = { git = "https://github.com/boolnetwork/polkadot-sdk", branch = "Bool_Polkadot" }
+sc-utils = { git = "https://github.com/boolnetwork/polkadot-sdk", branch = "Bool_Polkadot" }
 # Substrate Primitive
-sp-api = { git = "https://github.com/paritytech/polkadot-sdk", branch = "release-polkadot-v1.6.0", default-features = false }
-sp-block-builder = { git = "https://github.com/paritytech/polkadot-sdk", branch = "release-polkadot-v1.6.0", default-features = false }
-sp-blockchain = { git = "https://github.com/paritytech/polkadot-sdk", branch = "release-polkadot-v1.6.0" }
-sp-consensus = { git = "https://github.com/paritytech/polkadot-sdk", branch = "release-polkadot-v1.6.0" }
-sp-consensus-aura = { git = "https://github.com/paritytech/polkadot-sdk", branch = "release-polkadot-v1.6.0", default-features = false }
-sp-consensus-grandpa = { git = "https://github.com/paritytech/polkadot-sdk", branch = "release-polkadot-v1.6.0", default-features = false }
-sp-core = { git = "https://github.com/paritytech/polkadot-sdk", branch = "release-polkadot-v1.6.0", default-features = false }
-sp-core-hashing = { git = "https://github.com/paritytech/polkadot-sdk", branch = "release-polkadot-v1.6.0", default-features = false }
-sp-core-hashing-proc-macro = { git = "https://github.com/paritytech/polkadot-sdk", branch = "release-polkadot-v1.6.0", default-features = false }
-sp-database = { git = "https://github.com/paritytech/polkadot-sdk", branch = "release-polkadot-v1.6.0" }
-sp-externalities = { git = "https://github.com/paritytech/polkadot-sdk", branch = "release-polkadot-v1.6.0", default-features = false }
-sp-genesis-builder = { git = "https://github.com/paritytech/polkadot-sdk", branch = "release-polkadot-v1.6.0", default-features = false }
-sp-inherents = { git = "https://github.com/paritytech/polkadot-sdk", branch = "release-polkadot-v1.6.0", default-features = false }
-sp-io = { git = "https://github.com/paritytech/polkadot-sdk", branch = "release-polkadot-v1.6.0", default-features = false }
-sp-keyring = { git = "https://github.com/paritytech/polkadot-sdk", branch = "release-polkadot-v1.6.0" }
-sp-offchain = { git = "https://github.com/paritytech/polkadot-sdk", branch = "release-polkadot-v1.6.0", default-features = false }
-sp-runtime = { git = "https://github.com/paritytech/polkadot-sdk", branch = "release-polkadot-v1.6.0", default-features = false }
-sp-runtime-interface = { git = "https://github.com/paritytech/polkadot-sdk", branch = "release-polkadot-v1.6.0", default-features = false }
-sp-session = { git = "https://github.com/paritytech/polkadot-sdk", branch = "release-polkadot-v1.6.0", default-features = false }
-sp-state-machine = { git = "https://github.com/paritytech/polkadot-sdk", branch = "release-polkadot-v1.6.0", default-features = false }
-sp-std = { git = "https://github.com/paritytech/polkadot-sdk", branch = "release-polkadot-v1.6.0", default-features = false }
-sp-storage = { git = "https://github.com/paritytech/polkadot-sdk", branch = "release-polkadot-v1.6.0", default-features = false }
-sp-timestamp = { git = "https://github.com/paritytech/polkadot-sdk", branch = "release-polkadot-v1.6.0", default-features = false }
-sp-transaction-pool = { git = "https://github.com/paritytech/polkadot-sdk", branch = "release-polkadot-v1.6.0", default-features = false }
-sp-version = { git = "https://github.com/paritytech/polkadot-sdk", branch = "release-polkadot-v1.6.0", default-features = false }
-sp-weights = { git = "https://github.com/paritytech/polkadot-sdk", branch = "release-polkadot-v1.6.0", default-features = false }
+sp-api = { git = "https://github.com/boolnetwork/polkadot-sdk", branch = "Bool_Polkadot", default-features = false }
+sp-block-builder = { git = "https://github.com/boolnetwork/polkadot-sdk", branch = "Bool_Polkadot", default-features = false }
+sp-blockchain = { git = "https://github.com/boolnetwork/polkadot-sdk", branch = "Bool_Polkadot" }
+sp-consensus = { git = "https://github.com/boolnetwork/polkadot-sdk", branch = "Bool_Polkadot" }
+sp-consensus-aura = { git = "https://github.com/boolnetwork/polkadot-sdk", branch = "Bool_Polkadot", default-features = false }
+sp-consensus-grandpa = { git = "https://github.com/boolnetwork/polkadot-sdk", branch = "Bool_Polkadot", default-features = false }
+sp-core = { git = "https://github.com/boolnetwork/polkadot-sdk", branch = "Bool_Polkadot", default-features = false }
+sp-core-hashing = { git = "https://github.com/boolnetwork/polkadot-sdk", branch = "Bool_Polkadot", default-features = false }
+sp-core-hashing-proc-macro = { git = "https://github.com/boolnetwork/polkadot-sdk", branch = "Bool_Polkadot", default-features = false }
+sp-database = { git = "https://github.com/boolnetwork/polkadot-sdk", branch = "Bool_Polkadot" }
+sp-externalities = { git = "https://github.com/boolnetwork/polkadot-sdk", branch = "Bool_Polkadot", default-features = false }
+sp-genesis-builder = { git = "https://github.com/boolnetwork/polkadot-sdk", branch = "Bool_Polkadot", default-features = false }
+sp-inherents = { git = "https://github.com/boolnetwork/polkadot-sdk", branch = "Bool_Polkadot", default-features = false }
+sp-io = { git = "https://github.com/boolnetwork/polkadot-sdk", branch = "Bool_Polkadot", default-features = false }
+sp-keyring = { git = "https://github.com/boolnetwork/polkadot-sdk", branch = "Bool_Polkadot" }
+sp-offchain = { git = "https://github.com/boolnetwork/polkadot-sdk", branch = "Bool_Polkadot", default-features = false }
+sp-runtime = { git = "https://github.com/boolnetwork/polkadot-sdk", branch = "Bool_Polkadot", default-features = false }
+sp-runtime-interface = { git = "https://github.com/boolnetwork/polkadot-sdk", branch = "Bool_Polkadot", default-features = false }
+sp-session = { git = "https://github.com/boolnetwork/polkadot-sdk", branch = "Bool_Polkadot", default-features = false }
+sp-state-machine = { git = "https://github.com/boolnetwork/polkadot-sdk", branch = "Bool_Polkadot", default-features = false }
+sp-std = { git = "https://github.com/boolnetwork/polkadot-sdk", branch = "Bool_Polkadot", default-features = false }
+sp-storage = { git = "https://github.com/boolnetwork/polkadot-sdk", branch = "Bool_Polkadot", default-features = false }
+sp-timestamp = { git = "https://github.com/boolnetwork/polkadot-sdk", branch = "Bool_Polkadot", default-features = false }
+sp-transaction-pool = { git = "https://github.com/boolnetwork/polkadot-sdk", branch = "Bool_Polkadot", default-features = false }
+sp-version = { git = "https://github.com/boolnetwork/polkadot-sdk", branch = "Bool_Polkadot", default-features = false }
+sp-weights = { git = "https://github.com/boolnetwork/polkadot-sdk", branch = "Bool_Polkadot", default-features = false }
 # Substrate FRAME
-frame-benchmarking = { git = "https://github.com/paritytech/polkadot-sdk", branch = "release-polkadot-v1.6.0", default-features = false }
-frame-executive = { git = "https://github.com/paritytech/polkadot-sdk", branch = "release-polkadot-v1.6.0", default-features = false }
-frame-support = { git = "https://github.com/paritytech/polkadot-sdk", branch = "release-polkadot-v1.6.0", default-features = false }
-frame-system = { git = "https://github.com/paritytech/polkadot-sdk", branch = "release-polkadot-v1.6.0", default-features = false }
-frame-system-benchmarking = { git = "https://github.com/paritytech/polkadot-sdk", branch = "release-polkadot-v1.6.0", default-features = false }
-frame-system-rpc-runtime-api = { git = "https://github.com/paritytech/polkadot-sdk", branch = "release-polkadot-v1.6.0", default-features = false }
-pallet-aura = { git = "https://github.com/paritytech/polkadot-sdk", branch = "release-polkadot-v1.6.0", default-features = false }
-pallet-balances = { git = "https://github.com/paritytech/polkadot-sdk", branch = "release-polkadot-v1.6.0", default-features = false }
-pallet-grandpa = { git = "https://github.com/paritytech/polkadot-sdk", branch = "release-polkadot-v1.6.0", default-features = false }
-pallet-sudo = { git = "https://github.com/paritytech/polkadot-sdk", branch = "release-polkadot-v1.6.0", default-features = false }
-pallet-timestamp = { git = "https://github.com/paritytech/polkadot-sdk", branch = "release-polkadot-v1.6.0", default-features = false }
-pallet-transaction-payment = { git = "https://github.com/paritytech/polkadot-sdk", branch = "release-polkadot-v1.6.0", default-features = false }
-pallet-transaction-payment-rpc = { git = "https://github.com/paritytech/polkadot-sdk", branch = "release-polkadot-v1.6.0" }
-pallet-transaction-payment-rpc-runtime-api = { git = "https://github.com/paritytech/polkadot-sdk", branch = "release-polkadot-v1.6.0", default-features = false }
-pallet-utility = { git = "https://github.com/paritytech/polkadot-sdk", branch = "release-polkadot-v1.6.0", default-features = false }
+frame-benchmarking = { git = "https://github.com/boolnetwork/polkadot-sdk", branch = "Bool_Polkadot", default-features = false }
+frame-executive = { git = "https://github.com/boolnetwork/polkadot-sdk", branch = "Bool_Polkadot", default-features = false }
+frame-support = { git = "https://github.com/boolnetwork/polkadot-sdk", branch = "Bool_Polkadot", default-features = false }
+frame-system = { git = "https://github.com/boolnetwork/polkadot-sdk", branch = "Bool_Polkadot", default-features = false }
+frame-system-benchmarking = { git = "https://github.com/boolnetwork/polkadot-sdk", branch = "Bool_Polkadot", default-features = false }
+frame-system-rpc-runtime-api = { git = "https://github.com/boolnetwork/polkadot-sdk", branch = "Bool_Polkadot", default-features = false }
+pallet-aura = { git = "https://github.com/boolnetwork/polkadot-sdk", branch = "Bool_Polkadot", default-features = false }
+pallet-balances = { git = "https://github.com/boolnetwork/polkadot-sdk", branch = "Bool_Polkadot", default-features = false }
+pallet-grandpa = { git = "https://github.com/boolnetwork/polkadot-sdk", branch = "Bool_Polkadot", default-features = false }
+pallet-sudo = { git = "https://github.com/boolnetwork/polkadot-sdk", branch = "Bool_Polkadot", default-features = false }
+pallet-timestamp = { git = "https://github.com/boolnetwork/polkadot-sdk", branch = "Bool_Polkadot", default-features = false }
+pallet-transaction-payment = { git = "https://github.com/boolnetwork/polkadot-sdk", branch = "Bool_Polkadot", default-features = false }
+pallet-transaction-payment-rpc = { git = "https://github.com/boolnetwork/polkadot-sdk", branch = "Bool_Polkadot" }
+pallet-transaction-payment-rpc-runtime-api = { git = "https://github.com/boolnetwork/polkadot-sdk", branch = "Bool_Polkadot", default-features = false }
+pallet-utility = { git = "https://github.com/boolnetwork/polkadot-sdk", branch = "Bool_Polkadot", default-features = false }
 # Substrate Utility
-frame-benchmarking-cli = { git = "https://github.com/paritytech/polkadot-sdk", branch = "release-polkadot-v1.6.0" }
-prometheus-endpoint = { package = "substrate-prometheus-endpoint", git = "https://github.com/paritytech/polkadot-sdk", branch = "release-polkadot-v1.6.0" }
-substrate-build-script-utils = { git = "https://github.com/paritytech/polkadot-sdk", branch = "release-polkadot-v1.6.0" }
-substrate-frame-rpc-system = { git = "https://github.com/paritytech/polkadot-sdk", branch = "release-polkadot-v1.6.0" }
-substrate-test-runtime-client = { git = "https://github.com/paritytech/polkadot-sdk", branch = "release-polkadot-v1.6.0" }
-substrate-wasm-builder = { git = "https://github.com/paritytech/polkadot-sdk", branch = "release-polkadot-v1.6.0" }
+frame-benchmarking-cli = { git = "https://github.com/boolnetwork/polkadot-sdk", branch = "Bool_Polkadot" }
+prometheus-endpoint = { package = "substrate-prometheus-endpoint", git = "https://github.com/boolnetwork/polkadot-sdk", branch = "Bool_Polkadot" }
+substrate-build-script-utils = { git = "https://github.com/boolnetwork/polkadot-sdk", branch = "Bool_Polkadot" }
+substrate-frame-rpc-system = { git = "https://github.com/boolnetwork/polkadot-sdk", branch = "Bool_Polkadot" }
+substrate-test-runtime-client = { git = "https://github.com/boolnetwork/polkadot-sdk", branch = "Bool_Polkadot" }
+substrate-wasm-builder = { git = "https://github.com/boolnetwork/polkadot-sdk", branch = "Bool_Polkadot" }
+substrate-prometheus-endpoint = { git = "https://github.com/boolnetwork/substrate", branch = "Bool_Polkadot_v0.9.42" }
 
 # XCM
-xcm = { package = "staging-xcm", git = "https://github.com/paritytech/polkadot-sdk", branch = "release-polkadot-v1.6.0", default-features = false }
+xcm = { package = "staging-xcm", git = "https://github.com/boolnetwork/polkadot-sdk", branch = "Bool_Polkadot", default-features = false }
 
 # Arkworks
 ark-bls12-377 = { version = "0.4.0", default-features = false, features = ["curve"] }
@@ -311,7 +182,6 @@
 ark-ff = { version = "0.4.0", default-features = false }
 ark-std = { version = "0.4.0", default-features = false }
 
->>>>>>> 7c7cfcea
 # Frontier Client
 fc-api = { version = "1.0.0-dev", path = "client/api" }
 fc-cli = { version = "1.0.0-dev", path = "client/cli", default-features = false }
