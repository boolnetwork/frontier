// SPDX-License-Identifier: GPL-3.0-or-later WITH Classpath-exception-2.0
// This file is part of Frontier.
//
// Copyright (c) 2022 Parity Technologies (UK) Ltd.
//
// This program is free software: you can redistribute it and/or modify
// it under the terms of the GNU General Public License as published by
// the Free Software Foundation, either version 3 of the License, or
// (at your option) any later version.
//
// This program is distributed in the hope that it will be useful,
// but WITHOUT ANY WARRANTY; without even the implied warranty of
// MERCHANTABILITY or FITNESS FOR A PARTICULAR PURPOSE. See the
// GNU General Public License for more details.
//
// You should have received a copy of the GNU General Public License
// along with this program. If not, see <https://www.gnu.org/licenses/>.

use ethereum_types::{H160, U256, U64};
use jsonrpsee::core::RpcResult;
// Substrate
use sc_client_api::backend::{Backend, StorageProvider};
use sc_transaction_pool::ChainApi;
use sp_api::ProvideRuntimeApi;
use sp_blockchain::HeaderBackend;
use sp_consensus::SyncOracle;
use sp_runtime::traits::{Block as BlockT, UniqueSaturatedInto};
// Frontier
use fc_rpc_core::types::*;
use fp_rpc::EthereumRuntimeRPCApi;

use crate::{eth::Eth, internal_err};

impl<B, C, P, CT, BE, A, CIDP, EC> Eth<B, C, P, CT, BE, A, CIDP, EC>
where
	B: BlockT,
	C: ProvideRuntimeApi<B>,
	C::Api: EthereumRuntimeRPCApi<B>,
	C: HeaderBackend<B> + StorageProvider<B, BE> + 'static,
	BE: Backend<B>,
	A: ChainApi<Block = B>,
{
	pub fn protocol_version(&self) -> RpcResult<u64> {
		Ok(1)
	}

	pub async fn syncing(&self) -> RpcResult<SyncStatus> {
		if self.sync.is_major_syncing() {
			let current_number = self.client.info().best_number;
			let highest_number = self
				.sync
				.best_seen_block()
				.await
				.map_err(|_| internal_err("fetch best_seen_block failed"))?
				.unwrap_or(current_number);

			let current_number = UniqueSaturatedInto::<u128>::unique_saturated_into(current_number);
			let highest_number = UniqueSaturatedInto::<u128>::unique_saturated_into(highest_number);

			Ok(SyncStatus::Info(SyncInfo {
				starting_block: U256::zero(),
<<<<<<< HEAD
				current_block: block_number,
				// TODO `highest_block` is not correct, should load `best_seen_block` from NetworkWorker,
				// but afaik that is not currently possible in Substrate:
				highest_block: block_number,
=======
				current_block: U256::from(current_number),
				highest_block: U256::from(highest_number),
>>>>>>> 7c7cfcea
				warp_chunks_amount: None,
				warp_chunks_processed: None,
			}))
		} else {
			Ok(SyncStatus::None)
		}
	}

	pub fn author(&self) -> RpcResult<H160> {
		let hash = self.client.info().best_hash;
		let schema = fc_storage::onchain_storage_schema(self.client.as_ref(), hash);
		let current_block = self
			.overrides
			.schemas
			.get(&schema)
			.unwrap_or(&self.overrides.fallback)
			.current_block(hash)
			.ok_or_else(|| internal_err("fetching author through override failed"))?;
		Ok(current_block.header.beneficiary)
	}

	pub fn accounts(&self) -> RpcResult<Vec<H160>> {
		Ok(self
			.signers
			.iter()
			.flat_map(|signer| signer.accounts())
			.collect::<Vec<_>>())
	}

	pub fn block_number(&self) -> RpcResult<U256> {
		let best_number = self.client.info().best_number;
		let best_number = UniqueSaturatedInto::<u128>::unique_saturated_into(best_number);
		Ok(U256::from(best_number))
	}

	pub fn chain_id(&self) -> RpcResult<Option<U64>> {
		let hash = self.client.info().best_hash;
		let chain_id = self
			.client
			.runtime_api()
			.chain_id(hash)
			.map_err(|err| internal_err(format!("fetch runtime chain id failed: {err:?}")))?;
		Ok(Some(U64::from(chain_id)))
	}
}<|MERGE_RESOLUTION|>--- conflicted
+++ resolved
@@ -59,15 +59,8 @@
 
 			Ok(SyncStatus::Info(SyncInfo {
 				starting_block: U256::zero(),
-<<<<<<< HEAD
-				current_block: block_number,
-				// TODO `highest_block` is not correct, should load `best_seen_block` from NetworkWorker,
-				// but afaik that is not currently possible in Substrate:
-				highest_block: block_number,
-=======
 				current_block: U256::from(current_number),
 				highest_block: U256::from(highest_number),
->>>>>>> 7c7cfcea
 				warp_chunks_amount: None,
 				warp_chunks_processed: None,
 			}))
